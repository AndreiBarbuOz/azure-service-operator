--- conflicted
+++ resolved
@@ -54,13 +54,10 @@
   version: v1alpha1
   kind: PostgreSQLFirewallRule
 - group: azure
-<<<<<<< HEAD
   kind: PostgreSQLUser
   version: v1alpha1
 - group: azure
   kind: APIMgmtAPI
-=======
->>>>>>> 47d6fd6f
   version: v1alpha1
   kind: APIMgmtAPI
 - group: azure
