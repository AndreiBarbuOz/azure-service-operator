/*

Licensed under the Apache License, Version 2.0 (the "License");
you may not use this file except in compliance with the License.
You may obtain a copy of the License at

    http://www.apache.org/licenses/LICENSE-2.0

Unless required by applicable law or agreed to in writing, software
distributed under the License is distributed on an "AS IS" BASIS,
WITHOUT WARRANTIES OR CONDITIONS OF ANY KIND, either express or implied.
See the License for the specific language governing permissions and
limitations under the License.
*/

package main

import (
	"flag"

	"k8s.io/apimachinery/pkg/runtime"

	"os"

	"github.com/Azure/azure-service-operator/controllers"
	resourcemanagerconfig "github.com/Azure/azure-service-operator/pkg/resourcemanager/config"
	resourcemanagereventhub "github.com/Azure/azure-service-operator/pkg/resourcemanager/eventhubs"
	resourcemanagerkeyvault "github.com/Azure/azure-service-operator/pkg/resourcemanager/keyvaults"
	resourcemanagerresourcegroup "github.com/Azure/azure-service-operator/pkg/resourcemanager/resourcegroups"
	resourcemanagerstorage "github.com/Azure/azure-service-operator/pkg/resourcemanager/storages"

	azurev1alpha1 "github.com/Azure/azure-service-operator/api/v1alpha1"
	kscheme "k8s.io/client-go/kubernetes/scheme"
	_ "k8s.io/client-go/plugin/pkg/client/auth/gcp"
	ctrl "sigs.k8s.io/controller-runtime"
	"sigs.k8s.io/controller-runtime/pkg/log/zap"
	// +kubebuilder:scaffold:imports
)

var (
	masterURL, kubeconfig, resources, clusterName               string
	cloudName, tenantID, subscriptionID, clientID, clientSecret string
	useAADPodIdentity                                           bool

	scheme   = runtime.NewScheme()
	setupLog = ctrl.Log.WithName("setup")
)

func init() {

	kscheme.AddToScheme(scheme)
	_ = azurev1alpha1.AddToScheme(scheme)
	// +kubebuilder:scaffold:scheme
}

// +kubebuilder:rbac:groups=core,resources=secrets,verbs=get;list;watch;create;update;patch;delete
// +kubebuilder:rbac:groups=core,resources=events,verbs=get;list;watch;create;update;patch;delete
// +kubebuilder:rbac:groups=azure.microsoft.com,resources=events,verbs=get;list;watch;create;update;patch;delete
// +kubebuilder:rbac:groups=apps,resources=deployments,verbs=get;list;watch;create;update;patch;delete
// +kubebuilder:rbac:groups=apps,resources=deployments/status,verbs=get;update;patch

func main() {
	var metricsAddr string
	var enableLeaderElection bool
	flag.StringVar(&metricsAddr, "metrics-addr", ":8080", "The address the metric endpoint binds to.")
	flag.BoolVar(&enableLeaderElection, "enable-leader-election", false,
		"Enable leader election for controller manager. Enabling this will ensure there is only one active controller manager.")

	flag.Parse()

	ctrl.SetLogger(zap.Logger(true))

	mgr, err := ctrl.NewManager(ctrl.GetConfigOrDie(), ctrl.Options{
		Scheme:             scheme,
		MetricsBindAddress: metricsAddr,
		LeaderElection:     enableLeaderElection,
	})
	if err != nil {
		setupLog.Error(err, "unable to start manager")
		os.Exit(1)
	}

	resourceGroupManager := resourcemanagerresourcegroup.AzureResourceGroupManager
	eventhubManagers := resourcemanagereventhub.AzureEventHubManagers
	storageManagers := resourcemanagerstorage.AzureStorageManagers
	keyVaultManager := resourcemanagerkeyvault.AzureKeyVaultManager

	err = (&controllers.StorageReconciler{
		Client:         mgr.GetClient(),
		Log:            ctrl.Log.WithName("controllers").WithName("Storage"),
		Recorder:       mgr.GetEventRecorderFor("Storage-controller"),
		StorageManager: storageManagers.Storage,
	}).SetupWithManager(mgr)
	if err != nil {
		setupLog.Error(err, "unable to create controller", "controller", "Storage")
		os.Exit(1)
	}
	err = (&controllers.CosmosDBReconciler{
		Client:   mgr.GetClient(),
		Log:      ctrl.Log.WithName("controllers").WithName("CosmosDB"),
		Recorder: mgr.GetEventRecorderFor("CosmosDB-controller"),
	}).SetupWithManager(mgr)
	if err != nil {
		setupLog.Error(err, "unable to create controller", "controller", "CosmosDB")
		os.Exit(1)
	}
	if err = (&controllers.RedisCacheReconciler{
		Client:   mgr.GetClient(),
		Log:      ctrl.Log.WithName("controllers").WithName("RedisCache"),
		Recorder: mgr.GetEventRecorderFor("RedisCache-controller"),
	}).SetupWithManager(mgr); err != nil {
		setupLog.Error(err, "unable to create controller", "controller", "RedisCache")
		os.Exit(1)
	}

	err = resourcemanagerconfig.LoadSettings()
	if err != nil {
		setupLog.Error(err, "unable to parse settings required to provision resources in Azure")
	}

	err = (&controllers.EventhubReconciler{
		Client:          mgr.GetClient(),
		Log:             ctrl.Log.WithName("controllers").WithName("Eventhub"),
		Recorder:        mgr.GetEventRecorderFor("Eventhub-controller"),
		Scheme:          scheme,
		EventHubManager: eventhubManagers.EventHub,
	}).SetupWithManager(mgr)
	if err != nil {
		setupLog.Error(err, "unable to create controller", "controller", "Eventhub")
		os.Exit(1)
	}
	err = (&controllers.ResourceGroupReconciler{
		Client:               mgr.GetClient(),
		Log:                  ctrl.Log.WithName("controllers").WithName("ResourceGroup"),
		Recorder:             mgr.GetEventRecorderFor("ResourceGroup-controller"),
		ResourceGroupManager: resourceGroupManager,
	}).SetupWithManager(mgr)
	if err != nil {
		setupLog.Error(err, "unable to create controller", "controller", "ResourceGroup")
		os.Exit(1)
	}
	err = (&controllers.EventhubNamespaceReconciler{
		Client:                   mgr.GetClient(),
		Log:                      ctrl.Log.WithName("controllers").WithName("EventhubNamespace"),
		Recorder:                 mgr.GetEventRecorderFor("EventhubNamespace-controller"),
		EventHubNamespaceManager: eventhubManagers.EventHubNamespace,
	}).SetupWithManager(mgr)
	if err != nil {
		setupLog.Error(err, "unable to create controller", "controller", "EventhubNamespace")
		os.Exit(1)
	}

	if err = (&controllers.KeyVaultReconciler{
		Client:          mgr.GetClient(),
		Log:             ctrl.Log.WithName("controllers").WithName("KeyVault"),
		Recorder:        mgr.GetEventRecorderFor("KeyVault-controller"),
		KeyVaultManager: keyVaultManager,
	}).SetupWithManager(mgr); err != nil {
		setupLog.Error(err, "unable to create controller", "controller", "KeyVault")
		os.Exit(1)
	}

	err = (&controllers.ConsumerGroupReconciler{
		Client:               mgr.GetClient(),
		Log:                  ctrl.Log.WithName("controllers").WithName("ConsumerGroup"),
		Recorder:             mgr.GetEventRecorderFor("ConsumerGroup-controller"),
		ConsumerGroupManager: eventhubManagers.ConsumerGroup,
	}).SetupWithManager(mgr)
	if err != nil {
		setupLog.Error(err, "unable to create controller", "controller", "ConsumerGroup")
		os.Exit(1)
	}

	if err = (&controllers.AzureSqlServerReconciler{
		Client:   mgr.GetClient(),
		Log:      ctrl.Log.WithName("controllers").WithName("AzureSqlServer"),
		Recorder: mgr.GetEventRecorderFor("AzureSqlServer-controller"),
		Scheme:   mgr.GetScheme(),
	}).SetupWithManager(mgr); err != nil {
		setupLog.Error(err, "unable to create controller", "controller", "AzureSqlServer")
		os.Exit(1)
	}
	if err = (&controllers.AzureSqlDatabaseReconciler{
		Client:   mgr.GetClient(),
		Log:      ctrl.Log.WithName("controllers").WithName("AzureSqlDatabase"),
		Recorder: mgr.GetEventRecorderFor("AzureSqlDatabase-controller"),
		Scheme:   mgr.GetScheme(),
	}).SetupWithManager(mgr); err != nil {
		setupLog.Error(err, "unable to create controller", "controller", "AzureSqlDatabase")
		os.Exit(1)
	}
	if err = (&controllers.AzureSqlFirewallRuleReconciler{
		Client:   mgr.GetClient(),
		Log:      ctrl.Log.WithName("controllers").WithName("SqlFirewallRule"),
		Recorder: mgr.GetEventRecorderFor("SqlFirewallRule-controller"),
		Scheme:   mgr.GetScheme(),
	}).SetupWithManager(mgr); err != nil {
		setupLog.Error(err, "unable to create controller", "controller", "SqlFirewallRule")
		os.Exit(1)
	}
	if err = (&controllers.AzureSqlActionReconciler{
		Client:   mgr.GetClient(),
		Log:      ctrl.Log.WithName("controllers").WithName("AzureSqlAction"),
		Recorder: mgr.GetEventRecorderFor("AzureSqlAction-controller"),
		Scheme:   mgr.GetScheme(),
	}).SetupWithManager(mgr); err != nil {
		setupLog.Error(err, "unable to create controller", "controller", "AzureSqlAction")
		os.Exit(1)
	}
<<<<<<< HEAD
	if err = (&controllers.AzureSQLUserReconciler{
		Client:   mgr.GetClient(),
		Log:      ctrl.Log.WithName("controllers").WithName("AzureSQLUser"),
		Recorder: mgr.GetEventRecorderFor("AzureSQLUser-controller"),
		Scheme:   mgr.GetScheme(),
	}).SetupWithManager(mgr); err != nil {
		setupLog.Error(err, "unable to create controller", "controller", "AzureSQLUser")
		os.Exit(1)
	}
=======

>>>>>>> c6dadc7d
	// +kubebuilder:scaffold:builder

	setupLog.Info("starting manager")
	if err := mgr.Start(ctrl.SetupSignalHandler()); err != nil {
		setupLog.Error(err, "problem running manager")
		os.Exit(1)
	}
}<|MERGE_RESOLUTION|>--- conflicted
+++ resolved
@@ -207,8 +207,8 @@
 		setupLog.Error(err, "unable to create controller", "controller", "AzureSqlAction")
 		os.Exit(1)
 	}
-<<<<<<< HEAD
-	if err = (&controllers.AzureSQLUserReconciler{
+
+  if err = (&controllers.AzureSQLUserReconciler{
 		Client:   mgr.GetClient(),
 		Log:      ctrl.Log.WithName("controllers").WithName("AzureSQLUser"),
 		Recorder: mgr.GetEventRecorderFor("AzureSQLUser-controller"),
@@ -217,9 +217,7 @@
 		setupLog.Error(err, "unable to create controller", "controller", "AzureSQLUser")
 		os.Exit(1)
 	}
-=======
-
->>>>>>> c6dadc7d
+
 	// +kubebuilder:scaffold:builder
 
 	setupLog.Info("starting manager")
