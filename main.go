--- conflicted
+++ resolved
@@ -223,7 +223,7 @@
 		os.Exit(1)
 	}
 
-<<<<<<< HEAD
+
 	if err = (&controllers.AzureSQLUserReconciler{
 		Client:   mgr.GetClient(),
 		Log:      ctrl.Log.WithName("controllers").WithName("AzureSQLUser"),
@@ -234,7 +234,7 @@
 		os.Exit(1)
 	}
 
-=======
+
 	if err = (&controllers.AzureSqlFailoverGroupReconciler{
 		Client:         mgr.GetClient(),
 		Log:            ctrl.Log.WithName("controllers").WithName("AzureSqlFailoverGroup"),
@@ -245,7 +245,7 @@
 		setupLog.Error(err, "unable to create controller", "controller", "AzureSqlFailoverGroup")
 		os.Exit(1)
 	}
->>>>>>> 2fe1223a
+
 	// +kubebuilder:scaffold:builder
 
 	setupLog.Info("starting manager")
