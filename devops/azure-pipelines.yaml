--- conflicted
+++ resolved
@@ -111,32 +111,9 @@
     kind create cluster
     export KUBECONFIG=$(kind get kubeconfig-path --name="kind")
     kubectl cluster-info
-<<<<<<< HEAD
-    # kubectl create namespace cert-manager
-    # kubectl label namespace cert-manager cert-manager.io/disable-validation=true
-    # kubectl apply --validate=false -f https://github.com/jetstack/cert-manager/releases/download/v0.12.0/cert-manager.yaml
-    # kubectl create namespace azureoperator-system 
-    # kubectl --namespace azureoperator-system \
-    #   create secret generic azureoperatorsettings \
-    #   --from-literal=AZURE_CLIENT_ID=${AZURE_CLIENT_ID} \
-    #   --from-literal=AZURE_CLIENT_SECRET=${AZURE_CLIENT_SECRET} \
-    #   --from-literal=AZURE_SUBSCRIPTION_ID=${AZURE_SUBSCRIPTION_ID} \
-    #   --from-literal=AZURE_TENANT_ID=${AZURE_TENANT_ID}
-    #create image and load it into cluster
-    # IMG="docker.io/controllertest:1" make docker-build
-    # kind load docker-image docker.io/controllertest:1 --loglevel "trace"
-    make -f Makefile.legacy install
-    kubectl get namespaces
-    # kubectl -n cert-manager rollout status deployment.v1.apps/cert-manager
-    # kubectl get pods --namespace cert-manager
-    # echo "all the pods should be running"
-    #make deploy
-    make -f Makefile.legacy test-existing-controllers
-=======
     make install
     kubectl get namespaces
     make test-existing-controllers
->>>>>>> dbecdd78
   continueOnError: 'false'
   displayName: 'Set kind cluster and Run int tests'
   env:
