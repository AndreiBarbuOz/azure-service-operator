## Step-by-Step for developing a new operator using the generic controller

This project utilizes a generic async controller that separates out the Kubernetes controller logic from the corresponding Azure service interactions. There are a few extra steps (listed below) you will need to follow while using kubebuilder to generate a new operator.

1. Clone the repository to your computer. Run `go mod download` to download dependencies. This may take several minutes.
2. Ensure you have `Kubebuilder` installed on your computer.
3. From the root folder of the cloned repository, run the following command:

```
kubebuilder create api --group azure --version v1alpha1 --kind <AzureNewType>

# e.g. kubebuilder create api --group azure --version v1alpha1 --kind AzureSQLServer
```

4. When you run this command, you will be prompted with two questions. Answer yes to both of these.

This will create

- a CRD types file in /api/v1alpha1
- a controller file in controllers/{resource_type}_controller.go
- and other needed scaffolding.

```
➜  azure-service-operator git:(testbranch) ✗ kubebuilder create api --group azure --version v1alpha1 --kind AzureNewType
Create Resource [y/n]
y
Create Controller [y/n]
y
Writing scaffold for you to edit...
api/v1alpha1/azurenewtype_types.go
controllers/azurenewtype_controller.go
Running make...
make: kind: Command not found
/bin/sh: kind: command not found
go get sigs.k8s.io/controller-tools/cmd/controller-gen@v0.2.0
go: finding sigs.k8s.io/controller-tools/cmd/controller-gen v0.2.0
go: finding sigs.k8s.io/controller-tools/cmd v0.2.0
go: finding sigs.k8s.io v0.2.0
/Users/jananiv/go/bin/controller-gen "crd:trivialVersions=true" rbac:roleName=manager-role webhook paths="./..." output:crd:artifacts:config=config/crd/bases
/Users/jananiv/go/bin/controller-gen object:headerFile=./hack/boilerplate.go.txt paths=./api/...
go fmt ./...
go vet ./...
go build -o bin/manager main.go
```

5. *Updating the types file*

    Open the `AzureNewType_types.go` file that was generated under `api/v1alpha1`.
    a. Replace the generated `Status` struct with the shared `ASOStatus` from `/api/{version}/aso_types.go` as below

    ```go
    type AzureNewType struct {
        metav1.TypeMeta   `json:",inline"`
        metav1.ObjectMeta `json:"metadata,omitempty"`
        
        Spec   AzureNewTypeSpec `json:"spec,omitempty"`
        Status ASOStatus       `json:"status,omitempty"`
        }
    ```

    b. Define the fields for the `AzureNewTypeSpec` struct. This will be all the parameters that you will need to create a resource of type `AzureNewType`.

    For instance, if I need to create a resource of type ResourceGroup, I need a Subscription ID, Name, and a Location.

    The `Subscription ID` is something we configure through config for the entire operator, so it can be omitted.
    The `Name` for every resource is going to be the Kubernetes `Metadata.Name` we pass in the manifest, so omit that from the Spec as well.
    In this case you would only  add `Location` of type `string` to the Spec.

    Here is an example of how this might look. Note that we use camel case for the names of the fields in the json specification.

    ```go
    type AzureNewTypeSpec struct {
        Location        string `json:"location"`
        ResourceGroup   string `json:"resourceGroup,omitempty"`
        }
    ```

    You can refer to the other types in this repo as examples to do this.

    c. Add the Kubebuilder directive to indicate that you want to treat `Status` as a subresource of the CRD. This allows for more efficient updates and the generic controller assumes that this is enabled for all the types.
    Also add the Kubebuilder directives to designate short names for the CRD and to add additional columns to the output of `kubectl get`.

    ```go
    // +kubebuilder:object:root=true
    // +kubebuilder:subresource:status   <--- This is the line we need to add

    // +kubebuilder:resource:shortName=[shortnamehere],path=[crdpath]
    // +kubebuilder:printcolumn:name="Provisioned",type="string",JSONPath=".status.provisioned"
    // +kubebuilder:printcolumn:name="Message",type="string",JSONPath=".status.message"

    // AzureNewType is the Schema for the azurenewtypes API
    type AzureNewType struct {
        metav1.TypeMeta   `json:",inline"`
        metav1.ObjectMeta `json:"metadata,omitempty"`

        Spec   AzureNewTypeSpec   `json:"spec,omitempty"`
        Status AzureNewTypeStatus `json:"status,omitempty"`
    }
    ```

6. *Updating the generated controller file*

    Open the `azurenewtype_controller.go` file generated under the `controllers` directory.
    a. Update the `AzureNewTypeReconciler` struct by removing the fields in there and replacing it with the below.

    ```go
    // AzureNewTypeReconciler reconciles a AzureNewType object
    type AzureNewTypeReconciler struct {
        Reconciler *AsyncReconciler
    }
    ```

    b. Update the `Reconcile` function code in this file to the following:

    ```go
    // +kubebuilder:rbac:groups=azure.microsoft.com,resources=azurenewtypes,verbs=get;list;watch;create;update;patch;delete
    // +kubebuilder:rbac:groups=azure.microsoft.com,resources=azurenewtypes/status,verbs=get;update;patch

    func (r *AzureNewTypeReconciler) Reconcile(req ctrl.Request) (ctrl.Result, error) {
        return r.Reconciler.Reconcile(req, &azurev1alpha1.AzureNewType{})
    }
    ```

7. *Updating the sample YAML file*

    Open the `azure_v1alpha1_azurenewtype.yaml` file under `config/samples`.
    Update the spec portion of this file with the fields that you added to the Spec in step 5b above with corresponding values.

    Refer to the other sample YAML files in the repo for how to do this correctly.

8. *Implementing the actual resource creation/deletion logic*

    This is the service specific piece that differs from one Azure service to another, and the crux of the service provisioning/deletion logic used by the controller.

    **Note** Please make sure that you make all creation and deletion calls to Azure are asynchronous.

    a. The guidance is to add a folder under `pkg/resourcemanager` for the new resource, like for instance, `pkg/resourcemanager/newresource`

    b. Use subfolders under this folder if you have subresources. For instance, for PostgreSQL we have separate sub folders for `server`, `database` and `firewallrule`

    c. Add these files under this folder
        azurenewtype_manager.go
        azurenewtype_reconcile.go
        azurenewtype.go

    d. The `azurenewtype_manager.go` file would implement the interface that includes the ARMClient as follows, and in addition have any other functions you need for Create, Delete, and Get of the resource.

    ```go
    type AzureNewTypeManager interface {
        // Functions for Create, Delete and Get for the resource as needed

        // also embed async client methods
        resourcemanager.ARMClient
    }

    ```

    The `azurenewtype.go` file defines a struct that implements the `AzureNewTypeManager` interface. It has the definitions of the Create, Delete and Get functions included in the interface in the `azurenewtype_manager.go`

    Here is an example of what this struct looks like.

    **Note** Don't add a logger to this struct. Return all errors from this file to the controller so we can log it there.

    ```go
        type AzureNewTypeClient struct {}

        func NewAzureNewTypeClient() *AzureNewTypeClient {
            return &AzureNewTypeClient{}
        }
    ```

    e. The `azurenewtype_reconcile.go` file implements the  following functions in the `ARMClient` interface:
       -  `Ensure`, `Delete`, `GetParents`, `GetStatus`
       - It would also have a `convert` function to convert the runtime object into the appropriate type

    Some key points to note:
    (i) The Ensure and Delete functions return as the first return value, a bool which indicates if the resource was found in Azure. So Ensure() if successful would return `true` and Delete() if successful would return `false`

    (ii) On successful provisioning in `Ensure()`, 
    - set `instance.Status.Message` to the constant `SuccessMsg` in the `resourcemanager` package to be consistent across all controllers.
    - set `instance.Status.ResourceID` to the full Azure Resource ID of the resource
    - set `instance.Status.Provisioned` to `true` and `instance.Status.Provisioning` to `false`

    ```go
<<<<<<< HEAD
    func (p *AzureNewTypeClient) Ensure(ctx context.Context, obj runtime.Object, opts ...resourcemanager.ConfigOption) (found bool, err error) {
=======
    func (p *AzureNewTypeClient) Ensure(ctx context.Context, obj runtime.Object, opts ...resourcemanager.ConfigOption) (bool, error) {
>>>>>>> fcd5ab85
            instance, err := p.convert(obj)
            if err != nil {
                return true, err
            }
            // Add logic to idempotently create the resource

            // successful return
            return true, nil
        }

<<<<<<< HEAD
        func (p *AzureNewTypeClient) Delete(ctx context.Context, obj runtime.Object, opts ...resourcemanager.ConfigOption) (found bool, err error) {
=======
        func (p *AzureNewTypeClient) Delete(ctx context.Context, obj runtime.Object,  opts ...resourcemanager.ConfigOption) (bool, error) {
>>>>>>> fcd5ab85
            instance, err := p.convert(obj)
            if err != nil {
                return true, err
            }
            // Add logic to idempotently delete the resource

            // successful return
            return false, nil
        }
    ```

    (ii) The `GetParents()` function returns the Azure Resource Manager (ARM) hierarchy of the resource. The order here matters - the immediate hierarchical resource should be returned first. For instance, for an Azure SQL database, the first parent should be Azure SQL server followed by the Resource Group.

    An example is shown below:

    ```go
        func (p *AzureNewTypeClient) GetParents(obj runtime.Object) ([]resourcemanager.KubeParent, error) {

            instance, err := p.convert(obj)
            if err != nil {
                return nil, err
            }

            // Update this based on the resource to add other parents

            return []resourcemanager.KubeParent{
                {
                    Key: types.NamespacedName{
                        Namespace: instance.Namespace,
                        Name:      instance.Spec.ResourceGroup,
                    },
                    Target: &azurev1alpha1.ResourceGroup{},
                },
            }, nil
        }
    ```

    (iii) The `GetStatus()` is a boilerplate function, use the below function and alter to use the struct you attach the function to.

    ```go
        func (p *AzureNewTypeClient) GetStatus(obj runtime.Object) (*v1alpha1.ASOStatus, error) {
            instance, err := g.convert(obj)
            if err != nil {
                return nil, err
            }
            return &instance.Status, nil
        }
    ```

    (iv) The `convert()` function looks like the below, use the correct type based on the controller you are implementing.
  
    ```go
        func (p *AzureNewTypeClient) convert(obj runtime.Object) (*v1alpha1.AzureNewType, error) {
            local, ok := obj.(*v1alpha1.AzureNewType)
            if !ok {
                return nil, fmt.Errorf("failed type assertion on kind: %s", obj.GetObjectKind().GroupVersionKind().String())
            }
            return local, nil
        }
    ```

9. *Tests*

    Add the following tests for your new operator:
    (i) Unit test for the new type: You will add this as a file named `azurenewtype_types_test.go` under `api/v1alpha`. Refer to the existing tests in the repository to author this for your new type.

    (ii) Controller tests: This will be a file named `azurenewresourcetype_controller_test.go` under the `controllers` folder. Refer to the other controller tests in the repo for how to write this test. This test validates the new controller to make sure the resource is created and deleted in Kubernetes effectively.

10. *Instantiating the reconciler*

    The last step to tie everything together is to ensure that your new controller's reconciler is instantiated in both the `main.go` and the `suite_test.go` (under `controllers` folder) files.

    ```go
    main.go

    if err = (&controllers.AzureNewResourceTypeReconciler{
            Reconciler: &controllers.AsyncReconciler{
                Client:      mgr.GetClient(),
                AzureClient: <var of type AzureNewResourceTypeManager>,
                Telemetry: telemetry.InitializePrometheusDefault(
                    ctrl.Log.WithName("controllers").WithName("AzureNewResourceType"),
                    "AzureNewResourceType",
                ),
                Recorder: mgr.GetEventRecorderFor("AzureNewResourceType-controller"),
                Scheme:   scheme,
            },
        }).SetupWithManager(mgr); err != nil {
            setupLog.Error(err, "unable to create controller", "controller", "AzureNewResourceType")
            os.Exit(1)
        }
    ```

    ```go
    suite_test.go

    err = (&AzureNewResourceTypeReconciler{
        Reconciler: &AsyncReconciler{
            Client:      k8sManager.GetClient(),
            AzureClient: <var of type AzureNewResourceTypeManager>,
            Telemetry: telemetry.InitializePrometheusDefault(
                ctrl.Log.WithName("controllers").WithName("AzureNewResourceType"),
                "AzureNewResourceType",
                ),
            Recorder: k8sManager.GetEventRecorderFor("AzureNewResourceType-controller"),
            Scheme:   k8sManager.GetScheme(),
        },
    }).SetupWithManager(k8sManager)
    Expect(err).ToNot(HaveOccurred())
    ```

    ***Note: Since we've moved away from using Ginkgo for our tests, you will need to remove the following lines in `suite_test.go` that is auto-generated by Kubebuilder.***

    ```go
        err = azurev1alpha1.AddToScheme(scheme.Scheme)
        Expect(err).NotTo(HaveOccurred())
    ```

11. Install the new CRD and generate the manifests needed using the following commands. This is required in order to generate canonical resource definitions (manifests as errors about a DeepCopyObject() method missing).

    ```
    make generate
    make manifests
    make install
    ```

    Run controller tests using `make test-existing-controllers` and deploy using `make deploy`

    If you make changes to the operator and want to update the deployment without recreating the cluster (when testing locally), you can use the `make update` to update your Azure Operator pod. If you need to rebuild the docker image without cache, use `make ARGS="--no-cache" update`

12. Update the Helm Chart to include the new CRD.
    Run:
    ```
    make helm-chart-manifests
    make delete-helm-gen-manifests
    ```

    This will generate the manifests into the Helm Chart directory, and repackage them into a new Helm Chart tar.gz file. Add the newly modified files to the PR, which should be the following:
    ```
    charts/azure-service-operator-0.1.0.tgz
    charts/index.yaml
    ```

13. Finally, make sure you add documentation for your operator under `/docs/services`.

**Notes:**

- Run `make manifests` if you find the property you add doesn't work.

- Finalizers are recommended as they make deleting a resource more robust. Refer to [Using Finalizers](https://book.kubebuilder.io/reference/using-finalizers.html) for more information<|MERGE_RESOLUTION|>--- conflicted
+++ resolved
@@ -182,35 +182,29 @@
     - set `instance.Status.Provisioned` to `true` and `instance.Status.Provisioning` to `false`
 
     ```go
-<<<<<<< HEAD
-    func (p *AzureNewTypeClient) Ensure(ctx context.Context, obj runtime.Object, opts ...resourcemanager.ConfigOption) (found bool, err error) {
-=======
     func (p *AzureNewTypeClient) Ensure(ctx context.Context, obj runtime.Object, opts ...resourcemanager.ConfigOption) (bool, error) {
->>>>>>> fcd5ab85
-            instance, err := p.convert(obj)
-            if err != nil {
-                return true, err
-            }
-            // Add logic to idempotently create the resource
-
-            // successful return
-            return true, nil
-        }
-
-<<<<<<< HEAD
-        func (p *AzureNewTypeClient) Delete(ctx context.Context, obj runtime.Object, opts ...resourcemanager.ConfigOption) (found bool, err error) {
-=======
-        func (p *AzureNewTypeClient) Delete(ctx context.Context, obj runtime.Object,  opts ...resourcemanager.ConfigOption) (bool, error) {
->>>>>>> fcd5ab85
-            instance, err := p.convert(obj)
-            if err != nil {
-                return true, err
-            }
-            // Add logic to idempotently delete the resource
-
-            // successful return
-            return false, nil
-        }
+        instance, err := p.convert(obj)
+        if err != nil {
+            return true, err
+        }
+
+        // Add logic to idempotently create the resource
+
+        // successful return
+        return true, nil
+    }
+
+    func (p *AzureNewTypeClient) Delete(ctx context.Context, obj runtime.Object, opts ...resourcemanager.ConfigOption) (bool, error) {
+        instance, err := p.convert(obj)
+        if err != nil {
+            return true, err
+        }
+
+        // Add logic to idempotently delete the resource
+
+        // successful return
+        return false, nil
+    }
     ```
 
     (ii) The `GetParents()` function returns the Azure Resource Manager (ARM) hierarchy of the resource. The order here matters - the immediate hierarchical resource should be returned first. For instance, for an Azure SQL database, the first parent should be Azure SQL server followed by the Resource Group.
