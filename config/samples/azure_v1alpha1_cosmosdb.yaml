--- conflicted
+++ resolved
@@ -8,14 +8,11 @@
   resourceGroup: resourcegroup-azure-operators
   properties:
     databaseAccountOfferType: Standard
-<<<<<<< HEAD
     enableMultipleWriteLocations: false
-=======
     # optionally set the mongoDBVersion to "3.2" or "3.6", if omitted the default is "3.2"
     # NOTE: kind must be set to MongoDB for this to take effect
     #mongoDBVersion: "3.6"
 
     # Use the field below to optionally specify a different keyvault 
   # to store the connectiong string secrets in
-  #keyVaultToStoreSecrets: asoSecretKeyVault
->>>>>>> b98e0b9f
+  #keyVaultToStoreSecrets: asoSecretKeyVault