--- conflicted
+++ resolved
@@ -29,232 +29,7 @@
 	var sqlServerTwoName string
 	var sqlDatabaseName string
 	var err error
-
-<<<<<<< HEAD
-	BeforeEach(func() {
-		// Add any setup steps that needs to be executed before each test
-		rgName = tc.resourceGroupName
-		rgLocation1 = "westus2"
-		rgLocation2 = "southcentralus"
-		sqlServerOneName = "t-sqlfog-srvone" + helpers.RandomString(10)
-		sqlServerTwoName = "t-sqlfog-srvtwo" + helpers.RandomString(10)
-		sqlDatabaseName = "t-sqldb" + helpers.RandomString(10)
-
-		// Create the SQL servers
-		// Create the first SqlServer object and expect the Reconcile to be created
-		sqlServerInstance = &azurev1alpha1.AzureSqlServer{
-			ObjectMeta: metav1.ObjectMeta{
-				Name:      sqlServerOneName,
-				Namespace: "default",
-			},
-			Spec: azurev1alpha1.AzureSqlServerSpec{
-				Location:      rgLocation1,
-				ResourceGroup: rgName,
-			},
-		}
-
-		err := tc.k8sClient.Create(context.Background(), sqlServerInstance)
-		Expect(err).NotTo(HaveOccurred())
-
-		sqlServerNamespacedName := types.NamespacedName{Name: sqlServerOneName, Namespace: "default"}
-
-		// Check to make sure the SQL server is provisioned before moving ahead
-		Eventually(func() bool {
-			_ = tc.k8sClient.Get(context.Background(), sqlServerNamespacedName, sqlServerInstance)
-			return sqlServerInstance.Status.Provisioned
-		}, tc.timeout, tc.retry,
-		).Should(BeTrue())
-
-		// Create the second SqlServer object and expect the Reconcile to be created
-		sqlServerInstance = &azurev1alpha1.AzureSqlServer{
-			ObjectMeta: metav1.ObjectMeta{
-				Name:      sqlServerTwoName,
-				Namespace: "default",
-			},
-			Spec: azurev1alpha1.AzureSqlServerSpec{
-				Location:      rgLocation2,
-				ResourceGroup: rgName,
-			},
-		}
-
-		err = tc.k8sClient.Create(context.Background(), sqlServerInstance)
-		Expect(err).NotTo(HaveOccurred())
-
-		sqlServerNamespacedName = types.NamespacedName{Name: sqlServerTwoName, Namespace: "default"}
-
-		// Check to make sure the SQL server is provisioned before moving ahead
-		Eventually(func() bool {
-			_ = tc.k8sClient.Get(context.Background(), sqlServerNamespacedName, sqlServerInstance)
-			return sqlServerInstance.Status.Provisioned
-		}, tc.timeout, tc.retry,
-		).Should(BeTrue())
-
-		//Create the SQL database on the first SQL server
-		sqlDatabaseInstance = &azurev1alpha1.AzureSqlDatabase{
-			ObjectMeta: metav1.ObjectMeta{
-				Name:      sqlDatabaseName,
-				Namespace: "default",
-			},
-			Spec: azurev1alpha1.AzureSqlDatabaseSpec{
-				Location:      rgLocation1,
-				ResourceGroup: rgName,
-				Server:        sqlServerOneName,
-				Edition:       0,
-			},
-		}
-
-		err = tc.k8sClient.Create(context.Background(), sqlDatabaseInstance)
-		Expect(err).NotTo(HaveOccurred())
-
-		sqlDatabaseNamespacedName := types.NamespacedName{Name: sqlDatabaseName, Namespace: "default"}
-
-		// Check to make sure the SQL database is provisioned before moving ahead
-		Eventually(func() bool {
-			_ = tc.k8sClient.Get(context.Background(), sqlDatabaseNamespacedName, sqlDatabaseInstance)
-			return sqlDatabaseInstance.Status.Provisioned
-		}, tc.timeout, tc.retry,
-		).Should(BeTrue())
-	})
-
-	AfterEach(func() {
-		// Add any teardown steps that needs to be executed after each test
-
-		// Delete the SQL database
-
-		sqlDatabaseInstance = &azurev1alpha1.AzureSqlDatabase{
-			ObjectMeta: metav1.ObjectMeta{
-				Name:      sqlDatabaseName,
-				Namespace: "default",
-			},
-			Spec: azurev1alpha1.AzureSqlDatabaseSpec{
-				Location:      rgLocation1,
-				ResourceGroup: rgName,
-				Server:        sqlServerOneName,
-				Edition:       0,
-			},
-		}
-
-		sqlDatabaseNamespacedName := types.NamespacedName{Name: sqlDatabaseName, Namespace: "default"}
-
-		_ = tc.k8sClient.Get(context.Background(), sqlDatabaseNamespacedName, sqlDatabaseInstance)
-		err = tc.k8sClient.Delete(context.Background(), sqlDatabaseInstance)
-		Expect(err).NotTo(HaveOccurred())
-
-		Eventually(func() bool {
-			_ = tc.k8sClient.Get(context.Background(), sqlDatabaseNamespacedName, sqlDatabaseInstance)
-			return helpers.IsBeingDeleted(sqlDatabaseInstance)
-		}, tc.timeout, tc.retry,
-		).Should(BeTrue())
-
-		// delete the sql servers from K8s.
-		// Delete the SQL server one
-		sqlServerInstance = &azurev1alpha1.AzureSqlServer{
-			ObjectMeta: metav1.ObjectMeta{
-				Name:      sqlServerOneName,
-				Namespace: "default",
-			},
-			Spec: azurev1alpha1.AzureSqlServerSpec{
-				Location:      rgLocation1,
-				ResourceGroup: rgName,
-			},
-		}
-		sqlServerNamespacedName := types.NamespacedName{Name: sqlServerOneName, Namespace: "default"}
-
-		_ = tc.k8sClient.Get(context.Background(), sqlServerNamespacedName, sqlServerInstance)
-		err = tc.k8sClient.Delete(context.Background(), sqlServerInstance)
-		Expect(err).NotTo(HaveOccurred())
-
-		Eventually(func() bool {
-			_ = tc.k8sClient.Get(context.Background(), sqlServerNamespacedName, sqlServerInstance)
-			return helpers.IsBeingDeleted(sqlServerInstance)
-		}, tc.timeout, tc.retry,
-		).Should(BeTrue())
-
-		// Delete the SQL server two
-		sqlServerInstance = &azurev1alpha1.AzureSqlServer{
-			ObjectMeta: metav1.ObjectMeta{
-				Name:      sqlServerTwoName,
-				Namespace: "default",
-			},
-			Spec: azurev1alpha1.AzureSqlServerSpec{
-				Location:      rgLocation2,
-				ResourceGroup: rgName,
-			},
-		}
-		sqlServerNamespacedName = types.NamespacedName{Name: sqlServerTwoName, Namespace: "default"}
-
-		_ = tc.k8sClient.Get(context.Background(), sqlServerNamespacedName, sqlServerInstance)
-		err = tc.k8sClient.Delete(context.Background(), sqlServerInstance)
-		Expect(err).NotTo(HaveOccurred())
-
-		Eventually(func() bool {
-			err = tc.k8sClient.Get(context.Background(), sqlServerNamespacedName, sqlServerInstance)
-			return err != nil
-		}, tc.timeout, tc.retry,
-		).Should(BeTrue())
-
-	})
-
-	// Add Tests for OpenAPI validation (or additonal CRD features) specified in
-	// your API definition.
-	// Avoid adding tests for vanilla CRUD operations because they would
-	// test Kubernetes API server, which isn't the goal here.
-
-	Context("Create and Delete", func() {
-		It("should create and delete sql failovergroup rule in k8s", func() {
-
-			defer GinkgoRecover()
-			randomName := helpers.RandomString(10)
-			sqlFailoverGroupName := "t-sqlfog-dev-" + randomName
-
-			// Create the SqlFailoverGroup object and expect the Reconcile to be created
-			sqlFailoverGroupInstance := &azurev1alpha1.AzureSqlFailoverGroup{
-				ObjectMeta: metav1.ObjectMeta{
-					Name:      sqlFailoverGroupName,
-					Namespace: "default",
-				},
-				Spec: azurev1alpha1.AzureSqlFailoverGroupSpec{
-					Location:                     rgLocation1,
-					ResourceGroup:                rgName,
-					Server:                       sqlServerOneName,
-					FailoverPolicy:               "automatic",
-					FailoverGracePeriod:          30,
-					SecondaryServerName:          sqlServerTwoName,
-					SecondaryServerResourceGroup: rgName,
-					DatabaseList:                 []string{sqlDatabaseName},
-				},
-			}
-
-			err = tc.k8sClient.Create(context.Background(), sqlFailoverGroupInstance)
-			Expect(apierrors.IsInvalid(err)).To(Equal(false))
-			Expect(err).NotTo(HaveOccurred())
-
-			sqlFailoverGroupNamespacedName := types.NamespacedName{Name: sqlFailoverGroupName, Namespace: "default"}
-
-			Eventually(func() bool {
-				_ = tc.k8sClient.Get(context.Background(), sqlFailoverGroupNamespacedName, sqlFailoverGroupInstance)
-				return helpers.HasFinalizer(sqlFailoverGroupInstance, azureSQLFailoverGroupFinalizerName)
-			}, tc.timeout, tc.retry,
-			).Should(BeTrue())
-
-			Eventually(func() bool {
-				_ = tc.k8sClient.Get(context.Background(), sqlFailoverGroupNamespacedName, sqlFailoverGroupInstance)
-				return sqlFailoverGroupInstance.Status.Provisioned
-			}, tc.timeout, tc.retry,
-			).Should(BeTrue())
-
-			err = tc.k8sClient.Delete(context.Background(), sqlFailoverGroupInstance)
-
-			Eventually(func() bool {
-				_ = tc.k8sClient.Get(context.Background(), sqlFailoverGroupNamespacedName, sqlFailoverGroupInstance)
-				return helpers.IsBeingDeleted(sqlFailoverGroupInstance)
-			}, tc.timeout, tc.retry,
-			).Should(BeTrue())
-
-		})
-	})
-})
-=======
+  
 	// Add any setup steps that needs to be executed before each test
 	rgName = tc.resourceGroupName
 	rgLocation1 = "westus2"
@@ -300,5 +75,4 @@
 		err = tc.k8sClient.Get(ctx, sqlFailoverGroupNamespacedName, sqlFailoverGroupInstance)
 		return apierrors.IsNotFound(err)
 	}, tc.timeout, tc.retry, "wait for failovergroup to be gone from k8s")
-}
->>>>>>> a4793a89
+}