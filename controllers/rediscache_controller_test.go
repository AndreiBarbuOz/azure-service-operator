<<<<<<< HEAD
// +build all redis
=======
// +build all rediscache
>>>>>>> 703a3b30

package controllers

import (
	"context"
	"fmt"
	"strings"
	"testing"
	"time"

	azurev1alpha1 "github.com/Azure/azure-service-operator/api/v1alpha1"
	"github.com/Azure/azure-service-operator/pkg/helpers"
	"github.com/stretchr/testify/assert"

	v1 "k8s.io/api/core/v1"
	metav1 "k8s.io/apimachinery/pkg/apis/meta/v1"
	"k8s.io/apimachinery/pkg/types"
)

const longRunningTimeout = 25 * time.Minute

func TestRedisCacheControllerHappyPath(t *testing.T) {
	t.Parallel()
	defer PanicRecover()
	ctx := context.Background()
	assert := assert.New(t)

	var rgLocation string
	var rgName string
	var redisCacheName string
	var redisCacheSecret string
	var err error

	rgName = tc.resourceGroupName
	rgLocation = tc.resourceGroupLocation
	redisCacheName = "t-rediscache-" + helpers.RandomString(10)
	redisCacheSecret = "RedisCacheSecret"

	// Create the RedisCache object and expect the Reconcile to be created
	redisCacheInstance := &azurev1alpha1.RedisCache{
		ObjectMeta: metav1.ObjectMeta{
			Name:      redisCacheName,
			Namespace: "default",
		},
		Spec: azurev1alpha1.RedisCacheSpec{
			Location:          rgLocation,
			ResourceGroupName: rgName,
			Properties: azurev1alpha1.RedisCacheProperties{
				Sku: azurev1alpha1.RedisCacheSku{
					Name:     "Basic",
					Family:   "C",
<<<<<<< HEAD
					Capacity: 1,
=======
					Capacity: 0,
>>>>>>> 703a3b30
				},
				EnableNonSslPort: true,
			},
		},
	}

	// create rc
	//EnsureInstance(ctx, t, tc, redisCacheInstance)

	err = tc.k8sClient.Create(ctx, redisCacheInstance)
	assert.Equal(nil, err, "create redis cache in k8s")

	names := types.NamespacedName{Name: redisCacheInstance.GetName(), Namespace: redisCacheInstance.GetNamespace()}

	// Wait for first sql server to resolve
	assert.Eventually(func() bool {
		_ = tc.k8sClient.Get(ctx, names, redisCacheInstance)
		return HasFinalizer(redisCacheInstance, finalizerName)
	}, tc.timeoutFast, tc.retry, fmt.Sprintf("wait for %s to have finalizer", "rediscache"))

	assert.Eventually(func() bool {
		_ = tc.k8sClient.Get(ctx, names, redisCacheInstance)
		return strings.Contains(redisCacheInstance.Status.Message, successMsg) && redisCacheInstance.Status.Provisioned == true
	}, longRunningTimeout, tc.retry, fmt.Sprintf("wait for %s to provision", "rediscache"))

	//verify secret exists in k8s for rc
	secret := &v1.Secret{}
	assert.Eventually(func() bool {
		err = tc.k8sClient.Get(ctx, types.NamespacedName{Name: redisCacheSecret, Namespace: redisCacheInstance.Namespace}, secret)

		if err == nil {
			return true
		}
		return false
	}, tc.timeoutFast, tc.retry, "wait for rc to have secret")

	// delete rc
	EnsureDelete(ctx, t, tc, redisCacheInstance)
}<|MERGE_RESOLUTION|>--- conflicted
+++ resolved
@@ -1,8 +1,5 @@
-<<<<<<< HEAD
-// +build all redis
-=======
 // +build all rediscache
->>>>>>> 703a3b30
+
 
 package controllers
 
@@ -54,11 +51,7 @@
 				Sku: azurev1alpha1.RedisCacheSku{
 					Name:     "Basic",
 					Family:   "C",
-<<<<<<< HEAD
-					Capacity: 1,
-=======
 					Capacity: 0,
->>>>>>> 703a3b30
 				},
 				EnableNonSslPort: true,
 			},
