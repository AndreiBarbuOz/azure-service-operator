/*

Licensed under the Apache License, Version 2.0 (the "License");
you may not use this file except in compliance with the License.
You may obtain a copy of the License at

    http://www.apache.org/licenses/LICENSE-2.0

Unless required by applicable law or agreed to in writing, software
distributed under the License is distributed on an "AS IS" BASIS,
WITHOUT WARRANTIES OR CONDITIONS OF ANY KIND, either express or implied.
See the License for the specific language governing permissions and
limitations under the License.
*/

package controllers

import (
	"context"
	"fmt"
	"log"
	"os"
	"path/filepath"
	"testing"
	"time"

	"github.com/Azure/azure-service-operator/pkg/helpers"
	"k8s.io/client-go/rest"

	resourcemanagerconfig "github.com/Azure/azure-service-operator/pkg/resourcemanager/config"
	resourcemanagereventhub "github.com/Azure/azure-service-operator/pkg/resourcemanager/eventhubs"
	resourcemanagerkeyvaults "github.com/Azure/azure-service-operator/pkg/resourcemanager/keyvaults"
	resourcemanagereventhubmock "github.com/Azure/azure-service-operator/pkg/resourcemanager/mock/eventhubs"
	resourcemanagerkeyvaultsmock "github.com/Azure/azure-service-operator/pkg/resourcemanager/mock/keyvaults"
	resourcegroupsresourcemanagermock "github.com/Azure/azure-service-operator/pkg/resourcemanager/mock/resourcegroups"
	resourcemanagerstoragesmock "github.com/Azure/azure-service-operator/pkg/resourcemanager/mock/storages"
	resourcegroupsresourcemanager "github.com/Azure/azure-service-operator/pkg/resourcemanager/resourcegroups"
	resourcemanagerstorages "github.com/Azure/azure-service-operator/pkg/resourcemanager/storages"

	resourcemanagersql "github.com/Azure/azure-service-operator/pkg/resourcemanager/sqlclient"

	resourcemanagersqlmock "github.com/Azure/azure-service-operator/pkg/resourcemanager/mock/sqlclient"

	. "github.com/onsi/ginkgo"
	. "github.com/onsi/gomega"

	azurev1alpha1 "github.com/Azure/azure-service-operator/api/v1alpha1"
	"k8s.io/client-go/kubernetes/scheme"
	ctrl "sigs.k8s.io/controller-runtime"
	"sigs.k8s.io/controller-runtime/pkg/client"
	"sigs.k8s.io/controller-runtime/pkg/envtest"
	logf "sigs.k8s.io/controller-runtime/pkg/log"
	"sigs.k8s.io/controller-runtime/pkg/log/zap"
	// +kubebuilder:scaffold:imports
)

// These tests use Ginkgo (BDD-style Go testing framework). Refer to
// http://onsi.github.io/ginkgo/ to learn more about Ginkgo.

var testEnv *envtest.Environment

type testContext struct {
	k8sClient             client.Client
	resourceGroupName     string
	resourceGroupLocation string
	eventhubNamespaceName string
	eventhubName          string
	namespaceLocation     string
	storageAccountName    string
	blobContainerName     string
	resourceGroupManager  resourcegroupsresourcemanager.ResourceGroupManager
	eventHubManagers      resourcemanagereventhub.EventHubManagers
	storageManagers       resourcemanagerstorages.StorageManagers
	keyVaultManager       resourcemanagerkeyvaults.KeyVaultManager
	timeout               time.Duration
}

var tc testContext

func TestAPIs(t *testing.T) {
	//t.Parallel()
	RegisterFailHandler(Fail)

	RunSpecsWithDefaultAndCustomReporters(t,
		"Controller Suite",
		[]Reporter{envtest.NewlineReporter{}})
}

var _ = BeforeSuite(func() {
	logf.SetLogger(zap.LoggerTo(GinkgoWriter, true))
	log.Println(fmt.Sprintf("Starting common controller test setup"))

	err := resourcemanagerconfig.ParseEnvironment()
	if err != nil {
		Fail(err.Error())
	}

	resourceGroupName := "t-rg-dev-controller-" + helpers.RandomString(10)
	resourcegroupLocation := resourcemanagerconfig.DefaultLocation()

	eventhubNamespaceName := "t-ns-dev-eh-ns-" + helpers.RandomString(10)
	eventhubName := "t-eh-dev-sample-" + helpers.RandomString(10)
	namespaceLocation := resourcemanagerconfig.DefaultLocation()

	storageAccountName := "tsadeveh" + helpers.RandomString(10)
	blobContainerName := "t-bc-dev-eh-" + helpers.RandomString(10)

	var timeout time.Duration

	By("bootstrapping test environment")
	testEnv = &envtest.Environment{
		CRDDirectoryPaths: []string{filepath.Join("..", "config", "crd", "bases")},
	}

	var cfg *rest.Config
	if os.Getenv("TEST_USE_EXISTING_CLUSTER") == "true" {
		t := true
		testEnv = &envtest.Environment{
			UseExistingCluster: &t,
		}
		cfg, err = ctrl.GetConfig()
		Expect(err).ToNot(HaveOccurred())
	} else {
		testEnv = &envtest.Environment{
			CRDDirectoryPaths: []string{filepath.Join("..", "config", "crd", "bases")},
		}
		cfg, err = testEnv.Start()
		Expect(err).ToNot(HaveOccurred())
	}

	Expect(cfg).ToNot(BeNil())

	err = azurev1alpha1.AddToScheme(scheme.Scheme)
	Expect(err).NotTo(HaveOccurred())

	var k8sManager ctrl.Manager

	// +kubebuilder:scaffold:scheme
	k8sManager, err = ctrl.NewManager(cfg, ctrl.Options{
		Scheme: scheme.Scheme,
	})
	Expect(err).ToNot(HaveOccurred())

	var resourceGroupManager resourcegroupsresourcemanager.ResourceGroupManager
	var eventHubManagers resourcemanagereventhub.EventHubManagers
	var storageManagers resourcemanagerstorages.StorageManagers
	var keyVaultManager resourcemanagerkeyvaults.KeyVaultManager
	var resourceClient resourcemanagersql.ResourceClient

	if os.Getenv("TEST_CONTROLLER_WITH_MOCKS") == "false" {
		resourceGroupManager = resourcegroupsresourcemanager.NewAzureResourceGroupManager(ctrl.Log.WithName("resourcemanager").WithName("ResourceGroup"))
		eventHubManagers = resourcemanagereventhub.AzureEventHubManagers
		storageManagers = resourcemanagerstorages.AzureStorageManagers
		keyVaultManager = resourcemanagerkeyvaults.AzureKeyVaultManager
		resourceClient = &resourcemanagersql.GoSDKClient{}
		timeout = time.Second * 320
	} else {
		resourceGroupManager = &resourcegroupsresourcemanagermock.MockResourceGroupManager{}
		eventHubManagers = resourcemanagereventhubmock.MockEventHubManagers
		storageManagers = resourcemanagerstoragesmock.MockStorageManagers
		keyVaultManager = &resourcemanagerkeyvaultsmock.MockKeyVaultManager{}
<<<<<<< HEAD
		timeout = time.Second * 40
=======
		resourceClient = &resourcemanagersqlmock.MockGoSDKClient{}
		timeout = time.Second * 60
>>>>>>> a0dad087
	}

	err = (&KeyVaultReconciler{
		Client:          k8sManager.GetClient(),
		Log:             ctrl.Log.WithName("controllers").WithName("KeyVault"),
		Recorder:        k8sManager.GetEventRecorderFor("KeyVault-controller"),
		KeyVaultManager: keyVaultManager,
	}).SetupWithManager(k8sManager)
	Expect(err).ToNot(HaveOccurred())

	err = (&EventhubReconciler{
		Client:          k8sManager.GetClient(),
		Log:             ctrl.Log.WithName("controllers").WithName("EventHub"),
		Recorder:        k8sManager.GetEventRecorderFor("Eventhub-controller"),
		Scheme:          scheme.Scheme,
		EventHubManager: eventHubManagers.EventHub,
	}).SetupWithManager(k8sManager)
	Expect(err).ToNot(HaveOccurred())

	// err = (&ResourceGroupReconciler{
	// 	Client:               k8sManager.GetClient(),
	// 	Log:                  ctrl.Log.WithName("controllers").WithName("ResourceGroup"),
	// 	Recorder:             k8sManager.GetEventRecorderFor("ResourceGroup-controller"),
	// 	ResourceGroupManager: resourceGroupManager,
	// }).SetupWithManager(k8sManager)
	// Expect(err).ToNot(HaveOccurred())

	err = (&ResourceGroupReconciler{
		Client:               k8sManager.GetClient(),
		Log:                  ctrl.Log.WithName("controllers").WithName("ResourceGroup"),
		Recorder:             k8sManager.GetEventRecorderFor("ResourceGroup-controller"),
		ResourceGroupManager: resourceGroupManager,
		Reconciler: &AsyncReconciler{
			Client:      k8sManager.GetClient(),
			AzureClient: resourceGroupManager,
			Log:         ctrl.Log.WithName("controllers").WithName("ResourceGroup"),
			Recorder:    k8sManager.GetEventRecorderFor("ResourceGroup-controller"),
		},
	}).SetupWithManager(k8sManager)
	Expect(err).ToNot(HaveOccurred())

	err = (&EventhubNamespaceReconciler{
		Client:                   k8sManager.GetClient(),
		Log:                      ctrl.Log.WithName("controllers").WithName("EventhubNamespace"),
		Recorder:                 k8sManager.GetEventRecorderFor("EventhubNamespace-controller"),
		EventHubNamespaceManager: eventHubManagers.EventHubNamespace,
	}).SetupWithManager(k8sManager)
	Expect(err).ToNot(HaveOccurred())

	err = (&ConsumerGroupReconciler{
		Client:               k8sManager.GetClient(),
		Log:                  ctrl.Log.WithName("controllers").WithName("ConsumerGroup"),
		Recorder:             k8sManager.GetEventRecorderFor("ConsumerGroup-controller"),
		ConsumerGroupManager: eventHubManagers.ConsumerGroup,
	}).SetupWithManager(k8sManager)
	Expect(err).ToNot(HaveOccurred())

	err = (&AzureSqlServerReconciler{
		Client:         k8sManager.GetClient(),
		Log:            ctrl.Log.WithName("controllers").WithName("AzureSqlServer"),
		Recorder:       k8sManager.GetEventRecorderFor("AzureSqlServer-controller"),
		Scheme:         scheme.Scheme,
		ResourceClient: resourceClient,
	}).SetupWithManager(k8sManager)
	Expect(err).ToNot(HaveOccurred())

	err = (&AzureSqlDatabaseReconciler{
		Client:         k8sManager.GetClient(),
		Log:            ctrl.Log.WithName("controllers").WithName("AzureSqlDatabase"),
		Recorder:       k8sManager.GetEventRecorderFor("AzureSqlDatabase-controller"),
		Scheme:         scheme.Scheme,
		ResourceClient: resourceClient,
	}).SetupWithManager(k8sManager)
	Expect(err).ToNot(HaveOccurred())

	go func() {
		err = k8sManager.Start(ctrl.SetupSignalHandler())
		Expect(err).ToNot(HaveOccurred())
	}()

	//k8sClient = k8sManager.GetClient()
	k8sClient, _ := client.New(cfg, client.Options{Scheme: scheme.Scheme})
	Expect(err).ToNot(HaveOccurred())
	Expect(k8sClient).ToNot(BeNil())

	// Create the ResourceGroup resource
	result, _ := resourceGroupManager.CheckExistence(context.Background(), resourceGroupName)
	if result.Response.StatusCode != 204 {
		_, _ = resourceGroupManager.CreateGroup(context.Background(), resourceGroupName, resourcegroupLocation)
	}

	eventHubNSManager := eventHubManagers.EventHubNamespace
	// Create the Eventhub namespace resource
	_, err = eventHubNSManager.CreateNamespaceAndWait(context.Background(), resourceGroupName, eventhubNamespaceName, namespaceLocation)
	Expect(err).ToNot(HaveOccurred())

	Eventually(func() bool {
		namespace, _ := eventHubManagers.EventHubNamespace.GetNamespace(context.Background(), resourceGroupName, eventhubNamespaceName)
		return namespace.ProvisioningState != nil && *namespace.ProvisioningState == "Succeeded"
	}, 60,
	).Should(BeTrue())

	// Create the Eventhub resource
	_, err = eventHubManagers.EventHub.CreateHub(context.Background(), resourceGroupName, eventhubNamespaceName, eventhubName, int32(7), int32(2), nil)
	Expect(err).ToNot(HaveOccurred())

	// Create the Storage Account and Container
	_, err = storageManagers.Storage.CreateStorage(context.Background(), resourceGroupName, storageAccountName, resourcegroupLocation, azurev1alpha1.StorageSku{
		Name: "Standard_LRS",
	}, "Storage", map[string]*string{}, "", nil)
	Expect(err).ToNot(HaveOccurred())

	_, err = storageManagers.BlobContainer.CreateBlobContainer(context.Background(), resourceGroupName, storageAccountName, blobContainerName)
	Expect(err).ToNot(HaveOccurred())

	tc = testContext{
		k8sClient:             k8sClient,
		resourceGroupName:     resourceGroupName,
		resourceGroupLocation: resourcegroupLocation,
		eventhubNamespaceName: eventhubNamespaceName,
		eventhubName:          eventhubName,
		namespaceLocation:     namespaceLocation,
		storageAccountName:    storageAccountName,
		blobContainerName:     blobContainerName,
		eventHubManagers:      eventHubManagers,
		resourceGroupManager:  resourceGroupManager,
		storageManagers:       storageManagers,
		keyVaultManager:       keyVaultManager,
		timeout:               timeout,
	}
})

var _ = AfterSuite(func() {
	log.Println(fmt.Sprintf("Started common controller test teardown"))
	//clean up the resources created for test
	By("tearing down the test environment")

	// delete the resource group and contained resources
	_, _ = tc.resourceGroupManager.DeleteGroup(context.Background(), tc.resourceGroupName)

	err := testEnv.Stop()
	Expect(err).ToNot(HaveOccurred())
	log.Println(fmt.Sprintf("Finished common controller test teardown"))
})<|MERGE_RESOLUTION|>--- conflicted
+++ resolved
@@ -159,12 +159,8 @@
 		eventHubManagers = resourcemanagereventhubmock.MockEventHubManagers
 		storageManagers = resourcemanagerstoragesmock.MockStorageManagers
 		keyVaultManager = &resourcemanagerkeyvaultsmock.MockKeyVaultManager{}
-<<<<<<< HEAD
-		timeout = time.Second * 40
-=======
 		resourceClient = &resourcemanagersqlmock.MockGoSDKClient{}
 		timeout = time.Second * 60
->>>>>>> a0dad087
 	}
 
 	err = (&KeyVaultReconciler{
@@ -183,14 +179,6 @@
 		EventHubManager: eventHubManagers.EventHub,
 	}).SetupWithManager(k8sManager)
 	Expect(err).ToNot(HaveOccurred())
-
-	// err = (&ResourceGroupReconciler{
-	// 	Client:               k8sManager.GetClient(),
-	// 	Log:                  ctrl.Log.WithName("controllers").WithName("ResourceGroup"),
-	// 	Recorder:             k8sManager.GetEventRecorderFor("ResourceGroup-controller"),
-	// 	ResourceGroupManager: resourceGroupManager,
-	// }).SetupWithManager(k8sManager)
-	// Expect(err).ToNot(HaveOccurred())
 
 	err = (&ResourceGroupReconciler{
 		Client:               k8sManager.GetClient(),
