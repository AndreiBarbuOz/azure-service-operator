--- conflicted
+++ resolved
@@ -497,20 +497,7 @@
 	}
 
 	if isResource {
-<<<<<<< HEAD
 		result = astmodel.NewResourceType(result, nil)
-=======
-		if specType, ok := result.(*astmodel.ObjectType); ok {
-			definer, otherDefs = astmodel.CreateResourceDefinitions(typeName, specType, nil, scanner.idFactory)
-		} else {
-			klog.Warningf("expected a struct type for resource: %v", typeName)
-			// TODO: handle this better, only Kusto does it
-			// we can lookup the actual struct and then use that
-			definer, otherDefs = result.CreateDefinitions(typeName, scanner.idFactory)
-		}
-	} else {
-		definer, otherDefs = result.CreateDefinitions(typeName, scanner.idFactory)
->>>>>>> cbde5246
 	}
 
 	description := fmt.Sprintf("Generated from: %s", url.String())
@@ -555,23 +542,11 @@
 			properties = append(properties, concreteType.Properties()...)
 
 		case *astmodel.TypeName:
-			// TODO: need to check if this is a reference to a struct type or not
 			if def, ok := scanner.findTypeDefinition(concreteType); ok {
-<<<<<<< HEAD
 				var err error
 				properties, err = handleType(properties, def.Type())
 				if err != nil {
 					return nil, err
-=======
-				if structDef, ok := def.(*astmodel.ObjectDefinition); ok {
-					var err error
-					properties, err = handleType(properties, structDef.Type())
-					if err != nil {
-						return nil, err
-					}
-				} else {
-					return nil, errors.Errorf("unhandled case in allOf: unable to unpack %v", concreteType)
->>>>>>> cbde5246
 				}
 			} else {
 				return nil, errors.Errorf("couldn't find definition for: %v", concreteType)
