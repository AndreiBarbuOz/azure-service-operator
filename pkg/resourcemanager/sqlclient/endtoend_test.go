--- conflicted
+++ resolved
@@ -61,14 +61,7 @@
 		t.FailNow()
 	}
 
-<<<<<<< HEAD
-	location := "eastus2"
-=======
-	// create the Go SDK client with relevant info
-	sdk := GoSDKClient{}
-
 	location := config.DefaultLocation()
->>>>>>> 396f9909
 	serverName := generateName("sqlsrvtest")
 
 	// create the server
@@ -78,11 +71,10 @@
 	}
 
 	// wait for server to be created, then only proceed once activated
-	server, err := sdk.CreateOrUpdateSQLServer(ctx, groupName, location, serverName, sqlServerProperties)
-	for {
-		time.Sleep(time.Second)
-
-<<<<<<< HEAD
+	server, err := tc.SqlServerManager.CreateOrUpdateSQLServer(ctx, groupName, location, serverName, sqlServerProperties)
+	for {
+		time.Sleep(time.Second)
+
 		server, err := tc.SqlServerManager.GetServer(ctx, groupName, serverName)
 		if err == nil {
 			if *server.State == "Ready" {
@@ -90,14 +82,6 @@
 				break
 			}
 		}
-		server, err = tc.SqlServerManager.CreateOrUpdateSQLServer(ctx, groupName, location, serverName, sqlServerProperties)
-=======
-		server, err = sdk.GetServer(ctx, groupName, serverName)
->>>>>>> 396f9909
-		if err == nil {
-			if *server.State == "Ready" {
-				util.PrintAndLog("sql server ready")
-				break
 			} else {
 				util.PrintAndLog("waiting for sql server to be ready...")
 				continue
@@ -123,13 +107,10 @@
 	}
 
 	// wait for db to be created, then only proceed once activated
-	future, err := sdk.CreateOrUpdateDB(ctx, groupName, location, serverName, sqlDBProperties)
-	for {
-		time.Sleep(time.Second)
-<<<<<<< HEAD
+	future, err := tc.sqlDbManager.CreateOrUpdateDB(ctx, groupName, location, serverName, sqlDBProperties)
+	for {
+		time.Sleep(time.Second)
 		future, err := tc.sqlDbManager.CreateOrUpdateDB(ctx, groupName, location, serverName, sqlDBProperties)
-=======
->>>>>>> 396f9909
 		if err == nil {
 			db, err := future.Result(getGoDbClient())
 			if err == nil {
@@ -177,23 +158,11 @@
 	}
 
 	// wait for server to be created, then only proceed once activated
-	server, err = sdk.CreateOrUpdateSQLServer(ctx, groupName, secLocation, serverName, sqlServerProperties)
-	for {
-		time.Sleep(time.Second)
-
-<<<<<<< HEAD
+	server, err = tc.SqlServerManager.CreateOrUpdateSQLServer(ctx, groupName, secLocation, serverName, sqlServerProperties)
+	for {
+		time.Sleep(time.Second)
+
 		server, err := tc.SqlServerManager.GetServer(ctx, groupName, secSrvName)
-		if err == nil {
-			if *server.State == "Ready" {
-				util.PrintAndLog("sql server ready")
-				break
-			}
-		}
-
-		server, err = tc.SqlServerManager.CreateOrUpdateSQLServer(ctx, groupName, secLocation, secSrvName, sqlServerProperties)
-=======
-		server, err = sdk.GetServer(ctx, groupName, serverName)
->>>>>>> 396f9909
 		if err == nil {
 			if *server.State == "Ready" {
 				util.PrintAndLog("sql server ready")
@@ -226,13 +195,9 @@
 	}
 
 	failoverGroupName := generateName("failovergroup")
-	_, err = sdk.CreateOrUpdateFailoverGroup(ctx, groupName, serverName, failoverGroupName, sqlFailoverGroupProperties)
-	for {
-		time.Sleep(time.Second)
-<<<<<<< HEAD
-		_, err := tc.sqlFailoverGroupManager.CreateOrUpdateFailoverGroup(ctx, groupName, serverName, failoverGroupName, sqlFailoverGroupProperties)
-=======
->>>>>>> 396f9909
+	_, err = tc.sqlFailoverGroupManager.CreateOrUpdateFailoverGroup(ctx, groupName, serverName, failoverGroupName, sqlFailoverGroupProperties)
+	for {
+		time.Sleep(time.Second)
 		if err == nil {
 			util.PrintAndLog(fmt.Sprintf("failover group created successfully %s", failoverGroupName))
 			break
